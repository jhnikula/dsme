<<<<<<< HEAD
dsme (0.61.31) unstable; urgency=low

  [ Matias Muhonen ]
  * Fixes: NB#201571: DSME has a conflicting message ID for DSM_MSGTYPE_CHANGE_RUNLEVEL and DSM_MSGTYPE_BATTERY_EMPTY_IND

 -- Matias Muhonen <ext-matias.muhonen@nokia.com>  Fri, 05 Nov 2010 15:36:58 +0200

dsme (0.61.30) unstable; urgency=low

  [ Matias Muhonen ]
  * Fixes: NB#202605: dsme must request cal credentials

 -- Matias Muhonen <ext-matias.muhonen@nokia.com>  Thu, 04 Nov 2010 11:18:40 +0200

dsme (0.61.29) unstable; urgency=low

  [ Tuomo Tanskanen ]
  * Fixes: NB# 195556: init is leaking memory when DUT is power cycled with MTC_POWER_ON/OFF messages

 -- Matias Muhonen <ext-matias.muhonen@nokia.com>  Wed, 03 Nov 2010 13:37:10 +0200
=======
dsme (0.61.29) unstable; urgency=low
  * changes for MALF

 -- Matias Muhonen <ext-matias.muhonen@nokia.com>  Mon, 01 Nov 2010 09:46:37 +0200
>>>>>>> b6504118

dsme (0.61.28) unstable; urgency=low

  [ Matias Muhonen  ]

  * Make autotool to install DSME binaries and modules consistently to /sbin and /lib/dsme

 -- Matias Muhonen <ext-matias.muhonen@nokia.com>  Fri, 29 Oct 2010 11:09:10 +0300

dsme (0.61.27) unstable; urgency=low

  [ Matias Muhonen  ]
  * Fixes: NB#199301: dsme should wait feedback before changing runlevel again

 -- Matias Muhonen <ext-matias.muhonen@nokia.com>  Mon, 25 Oct 2010 11:29:37 +0300

dsme (0.61.26) unstable; urgency=low

  [ Matias Muhonen and Markus Lehtonen ]
  * Fixes: NB#188832: dsme and bme source packages have a cyclic dependency

  [ Semi Malinen ]
  * Fixes: NB#198382: bme does ugly exit during shutdown

 -- Matias Muhonen <ext-matias.muhonen@nokia.com>  Thu, 21 Oct 2010 07:12:50 +0300

dsme (0.61.25) unstable; urgency=low

  * Allow Dbus iface to be used by root (Fixes: NB#195198).
  * Aegis is not used anymore to generate DSME Dbus config. Instead everything is now moved under dsme.conf to have better control and to avoid conflicting settings.

 -- Antti Virtanen <antti.i.virtanen@nokia.com>  Thu, 29 Sep 2010 10:53:13 +0300

dsme (0.61.24) unstable; urgency=low

  [ Markus Lehtonen ]
  * Add build-time option to exclude upstart.
  * Introduce MeeGo style (SysV) init script.
  * Make libpowerontimer build-time configurable.
  * Lower the static priority of dsme-server.

  [ Semi Malinen ]
  * tune syslog and console logging (Fixes: NB#184690)
  * reduce nagging for nonoptimal iphb waiting times (Fixes: NB#192322)
  * thermal management tuning

 -- Semi Malinen <semi.malinen@nokia.com>  Thu, 16 Sep 2010 09:52:20 +0000

dsme (0.61.23) unstable; urgency=low

  [ Simo Piiroinen ]
  * Power on timer module implemented.

  [ Matias Muhonen ]
  * Thermal management tuning.

  * Implemented: SWP#MaSSW-2006, SWP#MaSSW-1922

 -- Simo Piiroinen <simo.piiroinen@nokia.com>  Thu, 26 Aug 2010 13:18:35 +0300

dsme (0.61.22) unstable; urgency=low

  * Use lower priority for some heartbeat logging (Fixes: NB#178773)

 -- Semi Malinen <semi.malinen@nokia.com>  Thu, 12 Aug 2010 09:19:58 +0000

dsme (0.61.21) unstable; urgency=low

  * Fixes: NB#177993: stop using libcal (read R&D flags from environment)

 -- Semi Malinen <semi.malinen@nokia.com>  Wed, 04 Aug 2010 14:44:23 +0000

dsme (0.61.20) unstable; urgency=low

  * make dsme grok currently active alarms

 -- Semi Malinen <semi.malinen@nokia.com>  Wed, 04 Aug 2010 13:38:15 +0000

dsme (0.61.19) unstable; urgency=low

  * add initial support for the security framework

 -- Semi Malinen <semi.malinen@nokia.com>  Sat, 03 Jul 2010 19:00:39 +0000

dsme (0.61.18) unstable; urgency=low

  * Fixes: NB#168688: sync iphb & hwwd
  * use iphb for processwd & thermal manager
  * add a new internal message: IDLE
  * fix coverity findings

 -- Semi Malinen <semi.malinen@nokia.com>  Wed, 16 Jun 2010 22:12:23 +0000

dsme (0.61.17) unstable; urgency=low

  * Fixes NB#159310: add D-Bus policy configuration

 -- Matias Muhonen <ext-matias.muhonen@nokia.com>  Mon, 07 Jun 2010 11:47:02 +0000

dsme (0.61.16) unstable; urgency=low

  * Add reboot loop detection
  * Fixes NB#170378: depend on the new libdsme

 -- Semi Malinen <semi.malinen@nokia.com>  Thu, 03 Jun 2010 10:40:18 +0000

dsme (0.61.15) unstable; urgency=low

  * Make dsme grok alarm queue becoming empty

 -- Semi Malinen <semi.malinen@nokia.com>  Fri, 21 May 2010 05:55:08 +0000

dsme (0.61.14) unstable; urgency=low

  * Talk to upstart's D-Bus socket instead of running telinit
  * Proxy state changes to D-Bus
  * Proxy state queries from D-Bus
  * Update timed's D-Bus i/f name
  * Add --telinit to dsmetool
  * Add --loglevel to dsmetool
  * Implemented: SWP#MaSSW-1758, SWP#MaSSW-1688

 -- Semi Malinen <semi.malinen@nokia.com>  Thu, 20 May 2010 04:28:11 +0000

dsme (0.61.13) unstable; urgency=low

  * Readjust to changes in usb_moded's D-Bus i/f
  * Listen to timed instead of alarmd for alarm tracking

 -- Semi Malinen <semi.malinen@nokia.com>  Tue, 11 May 2010 09:46:39 +0000

dsme (0.61.12) unstable; urgency=low

  * Fixes: NB#167251: exit dsme-server process if dsme process dies uncleanly
  * Adjust to changes in usb_moded's D-Bus i/f

 -- Semi Malinen <semi.malinen@nokia.com>  Wed, 05 May 2010 20:48:53 +0000

dsme (0.61.11) unstable; urgency=low

  * Install dsmetemperature
  * Remove dsme-exec-helper since it is no longer used

 -- Semi Malinen <semi.malinen@nokia.com>  Mon, 26 Apr 2010 09:32:02 +0000

dsme (0.61.10) unstable; urgency=low

  * Add com.nokia.thermalmanager.estimate_surface_temperature
  * Add dsmetemperature script for logging estimated surface temperature
  * Use both desktop and actdead alarms for externally broadcast alarms state

 -- Semi Malinen <semi.malinen@nokia.com>  Mon, 26 Apr 2010 08:59:40 +0000

dsme (0.61.9) unstable; urgency=low

  * link thermal manager plug-in against its D-Bus interface

 -- Semi Malinen <semi.malinen@nokia.com>  Thu, 15 Apr 2010 11:43:58 +0000

dsme (0.61.8) unstable; urgency=low

  * Remove lifeguard
  * Add USB state tracking by listening to usb_moded on D-Bus

 -- Semi Malinen <semi.malinen@nokia.com>  Wed, 14 Apr 2010 14:54:20 +0000

dsme (0.61.7) unstable; urgency=low

  * Split dsme to two processes: hwwd kicker (dsme) and the rest (dsme-server)
  * Fixes: NB#161098: kick hwwd upon receiving a signal

 -- Semi Malinen <semi.malinen@nokia.com>  Mon, 29 Mar 2010 11:13:02 +0000

dsme (0.61.6) unstable; urgency=low

  [ Semi Malinen ]
  * Implements iphb plug-in

  [ Tapio Rantala ]
  * Fixed defects found by coverity tool. CIDs: 3870, 24423

 -- Tapio Rantala <ext-tapio.rantala@nokia.com>  Mon, 15 Mar 2010 16:03:26 +0200

dsme (0.61.5) unstable; urgency=low

  * Tag for recompilation

 -- Semi Malinen <semi.malinen@nokia.com>  Wed, 17 Feb 2010 12:26:53 +0000

dsme (0.61.4) unstable; urgency=low

  * Re-enable thermal management (fatal limit set to 98 deg C for now)

 -- Semi Malinen <semi.malinen@nokia.com>  Tue, 02 Feb 2010 08:49:00 +0000

dsme (0.61.3) unstable; urgency=low

  * Add support for no-ext-wd R&D flag

 -- Semi Malinen <semi.malinen@nokia.com>  Fri, 22 Jan 2010 11:45:46 +0000

dsme (0.61.2) unstable; urgency=low

  * Fixes: NB#149526: compile alarmtracker with -D_GNU_SOURCE
  * Fixes: NB#140804: do not install /etc/init.d/dsme-dbus
  * do not install any upstart scripts
  * do not write to console

 -- Semi Malinen <semi.malinen@.nokia.com>  Thu, 10 Dec 2009 09:40:36 +0000

dsme (0.61.1) unstable; urgency=low

  * do the USER->ACTDEAD transition directly, without rebooting
  * add battery_empty_ind

 -- Semi Malinen <semi.malinen@nokia.com>  Fri, 20 Nov 2009 14:33:52 +0000

dsme (0.61.0) unstable; urgency=low

  * Fixes: NB#120406
  * Disable thermal sensing of battery in thermal manager

 -- Semi Malinen <semi.malinen@.nokia.com>  Mon, 02 Nov 2009 15:36:49 +0000

dsme (0.60.38) unstable; urgency=low

  * Fixes: NB#144351: send alarm state in addition to state query response

 -- Semi Malinen <semi.malinen@nokia.com>  Wed, 28 Oct 2009 15:52:13 +0000

dsme (0.60.37) unstable; urgency=low

  * Fixes: NB#144351: indicate raw alarm queue changes to dsmesock clients

 -- Semi Malinen <semi.malinen@nokia.com>  Tue, 27 Oct 2009 12:49:09 +0000

dsme (0.60.36) unstable; urgency=low

  * Fixes: NB#144351: broadcast SET_ALARM_STATE message to dsmesock

 -- Semi Malinen <semi.malinen@nokia.com>  Tue, 27 Oct 2009 11:08:30 +0000

dsme (0.60.35) unstable; urgency=low

  * Fixes: NB#143508: bump the version number to submit for integration

 -- Semi Malinen <semi.malinen@nokia.com>  Wed, 21 Oct 2009 14:00:29 +0000

dsme (0.60.34) unstable; urgency=low

  * Revert the fix to NB#138594 to make a sales release

 -- Semi Malinen <semi.malinen@nokia.com>  Thu, 15 Oct 2009 10:02:34 +0000

dsme (0.60.33) unstable; urgency=low

  * Fixes: NB#142959: do not send THERMAL_SHUTDOWN_IND
  * Partial fix to NB#138594: no new lifeguard clients during reboot/shutdown

 -- Semi Malinen <semi.malinen@nokia.com>  Wed, 14 Oct 2009 15:48:12 +0000

dsme (0.60.32) unstable; urgency=low

  * Fixes: NB#137889: stop lifeguarding during reboot/shutdown

 -- Semi Malinen <semi.malinen@nokia.com>  Thu, 10 Sep 2009 11:02:45 +0000

dsme (0.60.31) unstable; urgency=low

  * Fixes: NB#137889: remove dsmetool-session

 -- Semi Malinen <semi.malinen@nokia.com>  Wed, 09 Sep 2009 05:55:37 +0000

dsme (0.60.30) unstable; urgency=low

  * No changes
  * Fixes: NB#137872

 -- Semi Malinen <semi.malinen@nokia.com>  Tue, 08 Sep 2009 17:44:00 +0000

dsme (0.60.29) unstable; urgency=low

  * Fixes: NB#132619: Split libdsme into a separate source package
  * Partial fix to NB#127507: retry wd kicking in case of EAGAIN
  * Put back the 2 s shutdown delay that was removed in 0.60.28

 -- Semi Malinen <semi.malinen@nokia.com>  Thu, 03 Sep 2009 11:19:05 +0300

dsme (0.60.28) unstable; urgency=low

  * Partial fix to NB#127466: remove a 2 s delay from shutdown
  * Once committed, do not stop thermal shutdown even if temps come down

 -- Semi Malinen <semi.malinen@nokia.com>  Wed, 02 Sep 2009 07:42:42 +0000

dsme (0.60.27) unstable; urgency=low

  * Fixes: NB#127507: partial fixes as follows
  * add high priority thread to kick hwwd's and wake up main thread
  * call g_thread_init()
  * protect all threads from OOM killer

 -- Semi Malinen <semi.malinen@nokia.com>  Sun, 23 Aug 2009 14:30:46 +0000

dsme (0.60.26) unstable; urgency=low

  * Fixes: NB#127507: partial fixes as follows
  * use helper app to avoid being non-async-signal-safe before exec
  * use -pthread gcc flag all over
  * only try to open thermal tuning file while in TA test
  * offload alarm state saving to the logger thread

 -- Semi Malinen <semi.malinen@nokia.com>  Tue, 18 Aug 2009 10:07:14 +0000

dsme (0.60.25) unstable; urgency=low

  * Part of the fix for NB#127507: do not block in parent when spawning
  * Fixes: NB#132451: detect mass storage mode properly

 -- Semi Malinen <semi.malinen@nokia.com>  Fri, 14 Aug 2009 10:37:56 +0000

dsme (0.60.24) unstable; urgency=low

  * Part of the fix for NB#123145: only prevent shutdown/reboot in USER mode

 -- Semi Malinen <semi.malinen@nokia.com>  Sun, 09 Aug 2009 09:58:33 +0000

dsme (0.60.23) unstable; urgency=low

  * Fixes: NB#130039: offload lifeguard statistics to the logger thread
  * Part of the fix for NB#123145: fix USB connection state detection

 -- Semi Malinen <semi.malinen@nokia.com>  Sat, 08 Aug 2009 10:11:23 +0000

dsme (0.60.22) unstable; urgency=low

  * Fixes: NB#129544: sync thermal manager to hwwd kicking

 -- Semi Malinen <semi.malinen@nokia.com>  Thu, 30 Jul 2009 15:01:57 +0000

dsme (0.60.21) unstable; urgency=low

  * Fixes: NB#127619: kick hwwd's every 12 s, process wd's every 24 s
  * Fixes: NB#126749: same as above
  * Part of the fix for NB#123145: deny shutdown/reboot when connected to PC

 -- Semi Malinen <semi.malinen@nokia.com>  Tue, 14 Jul 2009 08:21:08 +0000

dsme (0.60.20) unstable; urgency=low

  * Fixes: NB#124471: fix K to degrees C conversion heuristics

 -- Semi Malinen <semi.malinen@nokia.com>  Wed, 24 Jun 2009 19:04:45 +0000

dsme (0.60.19) unstable; urgency=low

  * revert the botched attempt at posixifying dsmetool-session

 -- Semi Malinen <semi.malinen@nokia.com>  Tue, 09 Jun 2009 10:31:37 +0000

dsme (0.60.18) unstable; urgency=low

  * NB#101783: allow setting of oom_adj for non-root users of dsmetool

 -- Semi Malinen <semi.malinen@nokia.com>  Tue, 09 Jun 2009 06:59:48 +0000

dsme (0.60.17) unstable; urgency=low

  * off-load logging to a separate thread to prevent main thread from blocking
  * attempt to posixify dsmetool-session

 -- Semi Malinen <semi.malinen@nokia.com>  Thu, 04 Jun 2009 14:40:42 +0000

dsme (0.60.16) unstable; urgency=low

  * log if wd's are kicked 1 s or more later than anticipated
  * log sender of shutdown/reboot/powerup request for D-Dbus

 -- Semi Malinen <semi.malinen@nokia.com>  Tue, 02 Jun 2009 09:00:59 +0000

dsme (0.60.15) unstable; urgency=low

  * make wd kick period only 5 seconds as a temporary workaround
  * remove separate hw wd thread and kick wd's from the main thread
  * kick hw wd's before sending process wd pings
  * log bootstate at startup
  * log sender of shutdown/reboot/powerup request for dsmesock

 -- Semi Malinen <semi.malinen@nokia.com>  Mon, 01 Jun 2009 08:59:05 +0000

dsme (0.60.14) unstable; urgency=low

  * Fixes: NB#112871: lock all pages to RAM
  * Fixes: NB#118702: lock all pages to RAM
  * Fixes: NB#118399: add a timeout to dsmetool
  * /etc/event.d/dsme: do not respawn dsme
  * /etc/event.d/dsme: waitfordsme in post-start script

 -- Semi Malinen <semi.malinen@nokia.com>  Wed, 27 May 2009 08:40:10 +0000

dsme (0.60.13) unstable; urgency=low

  * Fixes: NB#117923 - kick watchdogs 2 s before running 'telinit 0'
  * Fixes: NB#101783 - dsmetool supports -m for setting oom_adj
  * Estimate surface temperature as (BTEMP - 7)

 -- Semi Malinen <semi.malinen@nokia.com>  Mon, 18 May 2009 14:29:41 +0000

dsme (0.60.12) unstable; urgency=low

  * Part of the fix for NB#102069: re-enable hw wd kicking
  * Fixes: NB#100976 - do not write alarms to file if unchanged
  * Fixes: NB#115416 - write fewer lines to console from lifeguard
  * Part of the fix for NB#102544: add dsmetool flag -b to request reboot
  * Potential fix for NB#116253: do not syslog in signal handler
  * Fixes: NB#111827 - dsmetool now reports if -k fails
  * Fixes: NB#103369 - dsme now sources system wide resource limits

 -- Semi Malinen <semi.malinen@nokia.com>  Fri, 15 May 2009 07:16:05 +0000

dsme (0.60.11) unstable; urgency=low

  * Fixes: NB#116394 - give sysinfod some time to get its D-Bus interface up

 -- Semi Malinen <semi.malinen@nokia.com>  Wed, 13 May 2009 05:53:53 +0000

dsme (0.60.10) unstable; urgency=low

  * Temporary fix: do not mlockall() until camerad can cope with it
  * Restore the default scheduler for children

 -- Semi Malinen <semi.malinen@nokia.com>  Fri, 08 May 2009 11:10:12 +0000

dsme (0.60.9) unstable; urgency=low

  * Temporary fix: do not kick hw wd's until glib supports monotonic timeouts

 -- Semi Malinen <semi.malinen@nokia.com>  Mon, 04 May 2009 14:13:43 +0000

dsme (0.60.8) unstable; urgency=low

  * Fixes: NB#102069 - poll battery temperature asynchronously
  * Part of the potential fix for NB#102544: favor reboot over actdead
  * Add support for logging temperature and thermal status to a file
  * Add support for widening thermal limits based on product profile bits

 -- Semi Malinen <semi.malinen@nokia.com>  Fri, 24 Apr 2009 09:49:28 +0000

dsme (0.60.7) unstable; urgency=low

  * Fixes: NB#102069 - lock all pages to RAM and use SCHED_RR at top priority

 -- Semi Malinen <semi.malinen@nokia.com>  Thu, 23 Apr 2009 09:21:38 +0000

dsme (0.60.6) unstable; urgency=low

  * Fixes: NB#102069 - use a high resolution high priority timer to kick hwwd's

 -- Semi Malinen <semi.malinen@nokia.com>  Tue, 21 Apr 2009 10:23:33 +0000

dsme (0.60.5) unstable; urgency=low

  * Fixes: NB#102069 - kick both omap and twl wd's
  * Fixes: NB#109854 - keep ucred even after client has disconnected
  * Fixes: NB#103323 - take over /etc/event.d/dsme-dbus
  * Fix a bunch of Coverity findings

 -- Semi Malinen <semi.malinen@nokia.com>  Thu, 16 Apr 2009 16:08:03 +0000

dsme (0.60.4) unstable; urgency=low

  * Add /usr/sbin/dsmetool-session

 -- Semi Malinen <semi.malinen@nokia.com>  Wed, 01 Apr 2009 17:25:19 +0000

dsme (0.60.3) unstable; urgency=low

  * Fixes: NB#102806 - go to actdead via reboot state
  * Remove obsolete field from DSM_MSGTYPE_SHUTDOWN_REQ
  * Improve waitfordsme logging

 -- Semi Malinen <semi.malinen@nokia.com>  Mon, 16 Mar 2009 14:17:59 +0000

dsme (0.60.2) unstable; urgency=low

  * /etc/event.d/dsme: Fix starting order between rcS, dsme and bme

 -- Semi Malinen <semi.malinen@nokia.com>  Tue, 03 Feb 2009 13:15:15 +0000

dsme (0.60.1) unstable; urgency=low

  * Add dsme.upstart
  * Disable thermal management of memory
  * Add skeleton thermaltool for disabling thermal mgmt in the future
  * Add more logging to console
  * Make several log messages more important

 -- Semi Malinen <semi.malinen@nokia.com>  Tue, 20 Jan 2009 13:11:00 +0000

dsme (0.60.0) unstable; urgency=low

  * License under LGPL 2.1
  * Remove obsolete message fields.

 -- Semi Malinen <semi.malinen@nokia.com>  Fri, 09 Jan 2009 09:44:25 +0000

dsme (0.59.9) unstable; urgency=low

  * Fix actdead -> user transition to pass correct runlevel to telinit.
  * Remove /usr/bin/console-msg.sh.

 -- Semi Malinen <semi.malinen@nokia.com>  Tue, 09 Dec 2008 09:54:45 +0000

dsme (0.59.8) unstable; urgency=low

  * Introduce a shutdown delay to the transition to actdead. 

 -- Semi Malinen <semi.malinen@nokia.com>  Mon, 01 Dec 2008 09:01:21 +0000

dsme (0.59.7) unstable; urgency=low

  * Make thermal shutdown longer to give UI more time

 -- Semi Malinen <semi.malinen@nokia.com>  Thu, 27 Nov 2008 09:39:52 +0000

dsme (0.59.6) unstable; urgency=low

  * Add a new header and library for D-Bus names: dsme_dbus_if

 -- Semi Malinen <semi.malinen@nokia.com>  Wed, 29 Oct 2008 15:19:39 +0000

dsme (0.59.5) unstable; urgency=low

  * Don't do thermal or battery empty shutdown during emergency call
  * Restore alarm status at start-up
  * Add support for DSM_MSGTYPE_SET_CHARGER_STATE
  * Add support for DSM_MSGTYPE_SET_BATTERY_STATE
  * Use g_timeout_add_seconds()

 -- Semi Malinen <semi.malinen@nokia.com>  Mon, 06 Oct 2008 14:16:17 +0300

dsme (0.59.4) unstable; urgency=low

  * Workaround to lower the probability of NB#88918

 -- Semi Malinen <semi.malinen@nokia.com>  Thu, 25 Sep 2008 09:18:36 +0300

dsme (0.59.3) unstable; urgency=low

  * Build with surface thermal management by default.
    (NOTE: uses libbmeipc to get BTEMP)
  * Use latest parameters for thermal management.
  * Fix a dsme crash when booting to acting dead.
  * Add alarm tracking to dsme state handling.
  * Check for low battery at startup.

 -- Semi Malinen <semi.malinen@nokia.com>  Tue, 23 Sep 2008 16:04:04 +0300

dsme (0.59.2) unstable; urgency=low

  * Implemented: NR#190122
  * Implemented: NR#190124
  * Implemented: NR#190125
  * Implemented: NR#190126
  * Add support for battery thermal sensor.
  * Blacklist old (CPU rev 2) OMAP in thermal manager.
  * Implement thermal objects as plug-ins.
  * Add support for thermal manager tuning via config files.
  * Dsme should now automatically connect to D-Bus.
  * Dsme now tracks alarm state.

 -- Semi Malinen <semi.malinen@nokia.com>  Tue, 02 Sep 2008 15:16:36 +0300

dsme (0.59.1) unstable; urgency=low

  * Implemented: NR#190123
  * Implemented: NR#190130
  * Add thermal manager.
  * Add suport for omap thermal sensor.
  * Add thermal shutdown policy to thermal manager.
  * Fix a case where message was lost on client exit.
  * Swwd is now started even if hwwd is not available.
  * Add RTLD_GLOBAL to module plug-in dlopen().

 -- Semi Malinen <semi.malinen@nokia.com>  Thu, 21 Aug 2008 07:46:14 +0300

dsme (0.59.0) unstable; urgency=low

  * Add /etc/dsme/lifeguard.uids with UID 29999 (user) to the package
    WARNING: due to user now being listed in lifeguard.uids, lifeguard
    will do a reset in case of a user-started client respawning too fast
  * Convert to using glib (a major operation; expect breakage and leakage)
  * Provide a D-Bus API for version info, powerup, reboot and shutdown

 -- Semi Malinen <semi.malinen@nokia.com>  Fri, 27 Jun 2008 15:06:14 +0300

dsme (0.58.5) unstable; urgency=low

  * Fix initial dsme state selection.
  * Fix dsmetool segv.
  * Remove unused headers from packaging.
  * Make some data types opaque.

 -- Semi Malinen <semi.malinen@nokia.com>  Fri, 23 May 2008 10:25:31 +0300

dsme (0.58.4) unstable; urgency=low

  * Fixed a NULL pointer reference on missing $RUNLEVEL

 -- Semi Malinen <semi.malinen@noki.nokia.com>  Tue, 29 Apr 2008 14:50:40 +0300

dsme (0.58.3) unstable; urgency=low

  * Start dsme at proper runlevels.

 -- Semi Malinen <semi.malinen@nokia.com>  Tue, 22 Apr 2008 15:19:52 +0300

dsme (0.58.2) unstable; urgency=low

  [ Semi Malinen ]
  * update dsme init script

  [ David Weinehall ]
  * Fix various lintian warnings

 -- David Weinehall <david.weinehall@nokia.com>  Thu, 10 Apr 2008 16:01:57 +0300

dsme (0.58.1) unstable; urgency=low

  * Fixed a couple of packaging bugs.
  * Packaged header files that mce needs.

 -- Semi Malinen <semi.malinen@nokia.com>  Tue,  1 Apr 2008 15:15:53 +0300

dsme (0.58.0) unstable; urgency=low

  * Major changes in how dsme messages are specified and used

 -- Semi Malinen <semi.malinen@nokia.com>  Wed, 12 Mar 2008 12:38:44 +0200

dsme (0.57.12) unstable; urgency=low

  * Fixes: NB#74814 : synthesize activity upon entering user state
  * Fixes: NB#75409 : fixed a memory leak in kicker

 -- Semi Malinen <semi.malinen@nokia.com>  Wed,  7 Nov 2007 11:02:58 +0200

dsme (0.57.11) unstable; urgency=low

  * NB#58120: hwwd kicking thread moved to a separate process
  * NB#70163, NB#72539, NB#72629: (in)activity signals no
    longer tied to screen blanking
  * NB#73869: keyboard slide switch now monitored
  * fixed some Coverity warnings

 -- Semi Malinen <semi.malinen@nokia.com>  Mon, 29 Oct 2007 10:19:38 +0200

dsme (0.57.10) unstable; urgency=low

  * NB#70695: remove unnecessary FBIOBLANK ioctl() calls

 -- Semi Malinen <semi.malinen@nokia.com>  Wed,  3 Oct 2007 13:47:33 +0300

dsme (0.57.9) unstable; urgency=low

  * NB#71117: adapted to sysfs changes in usb driver

 -- Semi Malinen <semi.malinen@nokia.com>  Thu, 27 Sep 2007 12:33:57 +0300

dsme (0.57.8) unstable; urgency=low

  * fixed lcd dim value

 -- Semi Malinen <semi.malinen@nokia.com>  Tue, 18 Sep 2007 05:28:17 +0900

dsme (0.57.7) unstable; urgency=low

  * Screen brightness adjustment is now more refined

 -- Semi Malinen <semi.malinen@nokia.com>  Mon, 17 Sep 2007 19:07:57 +0900

dsme (0.57.6) unstable; urgency=low

  * NB#65830: fb dev is now kept open

 -- Semi Malinen <semi.malinen@nokia.com>  Thu, 13 Sep 2007 17:48:13 +0900

dsme (0.57.5) unstable; urgency=low

  * NB#66400: go to user state if state file is missing

 -- Semi Malinen <semi.malinen@nokia.com>  Thu, 23 Aug 2007 20:26:36 +0900

dsme (0.57.4) unstable; urgency=low

  * NB#65325: libcal and state modules now built with -fPIC

 -- Semi Malinen <semi.malinen@nokia.com>  Fri, 10 Aug 2007 22:06:34 +0900

dsme (0.57.3) unstable; urgency=low

  * NB#52438: frozen processes now given 2 secs between SIGABRT and
    SIGKILL
  * sensing of both mmc doors and Mini-A

 -- Semi Malinen <semi.malinen@nokia.com>  Fri, 25 May 2007 17:07:09 +0900

dsme (0.57.2) unstable; urgency=low

  * fix a type, add missing changelog entry

 -- Semi Malinen <semi.malinen@nokia.com>  Tue,  8 May 2007 17:27:28 +0900

dsme (0.57.1) unstable; urgency=low

  * temperature module now finds tmp105 in sysfs

 -- Semi Malinen <semi.malinen@nokia.com>  Tue,  8 May 2007 04:09:13 +0900

dsme (0.57) unstable; urgency=low

  * NB#51109: call setsid() after fork() for child
  * NB#54863: low battery ignored in rd-mode
  * added Mini-B status to peripheral.c
  * added brightness control messages for a range up to 255
  * added new debug printfs and fixed old debug messages

 -- Semi Malinen <semi.malinen@nokia.com>  Wed, 25 Apr 2007 16:07:02 +0300

dsme (0.56.9) unstable; urgency=low

  * Do reboot-loop shutdown only when bootreason is sw_rst or 32wd_to. Clear
    reboot-loop counter on reboot-loop shutdown. Fixes: NB#48483

 -- Ismo Laitinen <ismo.laitinen@nokia.com>  Mon,  5 Feb 2007 10:55:57 +0200

dsme (0.56.8) unstable; urgency=low

  * NB#48778: DSME now unprotects processes at nice 0

 -- Semi Malinen <semi.malinen@nokia.com>  Tue,  5 Dec 2006 15:05:44 +0200

dsme (0.56.7) unstable; urgency=low

  * Emit only changes in activity state (NB#48722)

 -- Semi Malinen <semi.malinen@nokia.com>  Thu, 30 Nov 2006 15:47:46 +0200

dsme (0.56.6) unstable; urgency=low

  * 47895: telinit -t adjustment

 -- Semi Malinen <semi.malinen@nokia.com>  Tue, 21 Nov 2006 11:47:43 +0200

dsme (0.56.5) unstable; urgency=low

  * 46740: DSM_MSGTYPE_ACTIVITY_IND is now broadcast when there is user activity

 -- Semi Malinen <semi.malinen@nokia.com>  Mon, 20 Nov 2006 16:11:12 +0200

dsme (0.56.4) unstable; urgency=low

  * bug 46446: dsme now sets oom_adj for itself and its children

 -- Semi Malinen <semaline@nokia.com>  Wed, 15 Nov 2006 13:41:00 +0200

dsme (0.56.3) unstable; urgency=low

  * bugfix: OTP locking delay problem fix

 -- Semi Malinen <semi.malinen@nokia.com>  Mon,  6 Nov 2006 15:36:05 +0200

dsme (0.56.2) unstable; urgency=low

  * temperature.c: lowered critical temp to 80, reorganized code in init

 -- Semi Malinen <semi.malinen@nokia.com>  Tue, 26 Sep 2006 16:49:31 +0300

dsme (0.56.1) unstable; urgency=low

  * Build libdsme0-dbg package (Fixes: NB#40796)

 -- Ismo Laitinen <ismo.laitinen@nokia.com>  Wed, 20 Sep 2006 10:19:23 +0300

dsme (0.56) unstable; urgency=low

  * cal: OTP support (based on the patch from Roman) 

 -- Ismo Laitinen <ismo.laitinen@nokia.com>  Fri,  8 Sep 2006 17:06:00 +0300

dsme (0.55.6) unstable; urgency=low

  * dsmetool.c: Use the default group in case only UID was specified
    Fixes NB#39374
  * peripheral.c: correct path for USB state 

 -- Ismo Laitinen <ismo.laitinen@nokia.com>  Mon,  4 Sep 2006 14:10:13 +0300

dsme (0.55.5) unstable; urgency=low

  * inactivity-blank.c: increased backlight levels on DIM and lowest ON level
    slightly

 -- Ismo Laitinen <ismo.laitinen@nokia.com>  Thu, 31 Aug 2006 11:54:58 +0300

dsme (0.55.4) unstable; urgency=low

  * temperature.c: changed the paths according to the kernel driver 

 -- Ismo Laitinen <ismo.laitinen@nokia.com>  Wed, 30 Aug 2006 13:10:40 +0300

dsme (0.55.3) unstable; urgency=low

  * cal/cal.c: mark the area valid in compress_config_area() (patch from
    Juha Y.)
  * modules/temperature.c: set the HOT limit to 81C (limit from A. Haggman) 

 -- Ismo Laitinen <ismo.laitinen@nokia.com>  Thu, 24 Aug 2006 15:20:28 +0300

dsme (0.55.2) unstable; urgency=low

  * state.c: Doh! Broadcast the indication
  * state.c: write the reset counters after 60s, not 15s 

 -- Ismo Laitinen <ismo.laitinen@nokia.com>  Wed, 23 Aug 2006 11:18:25 +0300

dsme (0.55.1) unstable; urgency=low

  * state.c: send thermal indication to external, not internal queue 

 -- Ismo Laitinen <ismo.laitinen@nokia.com>  Wed, 23 Aug 2006 10:48:41 +0300

dsme (0.55) unstable; urgency=low

  * state.c: Send THERMAL_SHUTDOWN_IND 5s before the thermal shutdown
  * temperature.c: treshold -> threshold :)

 -- Ismo Laitinen <ismo.laitinen@nokia.com>  Tue, 22 Aug 2006 13:41:23 +0300

dsme (0.54.1) unstable; urgency=low

  * Fix typo in read_saved_state() return value on error
  * Send state to BME always (Fixes: NB#35990) 
  * Make thermal shutdown unconditional

 -- Ismo Laitinen <ismo.laitinen@nokia.com>  Tue, 15 Aug 2006 09:13:26 +0300

dsme (0.54) unstable; urgency=low

  * temperature.c: changes to comply with the latest kernel driver version 

 -- Ismo Laitinen <ismo.laitinen@nokia.com>  Mon, 14 Aug 2006 12:03:56 +0300

dsme (0.53) unstable; urgency=low

  * state.c: initial support for choosing correct state on alarm and allow
    >24h alarms.
  * libretu.[ch]: added files to access retu rtc from state
  * peripheral.c: file added, this replaces old cover.c to listen sysfs device
    state changes using select() instead of kevents. Corrected sysfs paths.
  * Bugfix: do not shutdown on rootfs timeout if in RD mode
  * activitymonitor.c: moved listening for new input methods from now obsolete
    cover.c to activitymonitor.c
  * Enabled temperature module with THOT limit 60. 

 -- Ismo Laitinen <ismo.laitinen@nokia.com>  Mon,  7 Aug 2006 13:40:36 +0300

dsme (0.52) unstable; urgency=low

  * Reworked the state selection. If a test state is not selected after
    getting the battery type, we wait until the rootfs is mounted. The state
    is read and stored from the rootfs.
  * cal-nand.c: ignore ENOTTY if MEMSETOOBSEL failed (patch from Henrik) 

 -- Ismo Laitinen <ismo.laitinen@nokia.com>  Tue,  1 Aug 2006 09:22:40 +0300

dsme (0.51) unstable; urgency=low

  [ Mikko K. Ylinen ]
  * Add support for temperature monitoring. The module is still disabled.

  [ Ismo Laitinen ]
  * Disable actmon rescanning during boot (60s) (N#31248)
  * Added ROOTFS_MOUNTED msg, option to dsmetool and simple handler in state
    module
  * more verbose errors in inactivity-blank 

 -- Ismo Laitinen <ismo.laitinen@nokia.com>  Tue, 20 Jun 2006 10:12:34 +0300

dsme (0.50) unstable; urgency=low

  * Branched
  * Send the brightness value after the brightness has been changed
  * Added the handler for SIGINT
  * Struct passwd should not be free'ed, it's static
  * Remove select and close pipe in spawn_shutdown()
  * Removed old fallbacks for backlight sysfs files
  * Make CAL differentiate between user and config blocks when writing
    (patch from Juha)
  * allow only root to access CAL 

 -- Ismo Laitinen <ismo.laitinen@nokia.com>  Mon, 12 Jun 2006 11:15:24 +0300

dsme (0.43.2) unstable; urgency=low

  * If no input devices are found, add sane defaults (N#30068)

 -- Ismo Laitinen <ismo.laitinen@nokia.com>  Mon, 22 May 2006 15:18:16 +0300

dsme (0.43.1) unstable; urgency=low

  * Slight cleanup of new activitymonitor code
  * Fix deallocation problem in lifeguard (N#29314)
  * Make fix for N#20221 more robust by giving more time (2s) for the device
    file to appear 

 -- Ismo Laitinen <ismo.laitinen@nokia.com>  Tue, 16 May 2006 14:23:02 +0300

dsme (0.43) unstable; urgency=low

  * Reworked activitymonitor. Replaced add or del commands with resync that just 
    tells activitymonitor to rescan the /dev/input/event* for input devices. 
    Getting device names from kevents is not that good a solution. This
    fixes N#20221.

 -- Ismo Laitinen <ismo.laitinen@nokia.com>  Fri,  5 May 2006 13:39:41 +0300

dsme (0.42) unstable; urgency=low

  * Processwd: Added DSME_WD_SYNC, disables timer based kicking, enables
    manual kicking
  * hwwd: if DSME_WD_SYNC is defined, request manual ping for processwd 

 -- Ismo Laitinen <ismo.laitinen@nokia.com>  Tue, 25 Apr 2006 16:53:06 +0300

dsme (0.41.3) unstable; urgency=low

  * Made the backlight fade a bit slower (N#26668)
  * Set /proc/PID/oom_adj to -17 for processes with negative nice (N#27637)

 -- Ismo Laitinen <ismo.laitinen@nokia.com>  Mon, 24 Apr 2006 16:08:44 +0300

dsme (0.41.2) unstable; urgency=low

  * inactivity-blank: timeouts should be greater than zero, zero is not
  	allowed
  * CAL: Add block_header rollover detection. Patch from Juha. 

 -- Ismo Laitinen <ismo.laitinen@nokia.com>  Mon,  3 Apr 2006 20:55:06 +0300

dsme (0.41.1) unstable; urgency=low

  * Bugfix: remove also processes with RESET policy to be able to restart them
    in case reboots are disabled

 -- Ismo Laitinen <ismo.laitinen@nokia.com>  Thu,  9 Mar 2006 15:22:32 +0200

dsme (0.41) unstable; urgency=low

  * install dsmetest again
  * stderr and stdout logging prettier
  * made fading a bit slower
  * Bugfix: Lifeguard used pointer to dsme_process_t after deleteproc if proc
  kept reswpawning
  * default display brightness 9->7
  * set select() again on -EINTR in mainloop

 -- Ismo Laitinen <ismo.laitinen@nokia.com>  Fri,  3 Feb 2006 12:30:53 +0200

dsme (0.40.0) unstable; urgency=low

  * Added possibility to add and del devices to activitymonitor
  * Add and delete devices to actmon based on the kevents
  * Bugfix from n770: cal_[read|write]_block() in cal-wrapper.c didn't check
  for -EINTR (#21663). Patch from Mikko.
  * Fix the race with mainloop select() and SIGCHLD using a self-pipe
  * Bugfix from n770: display turns OFF and automatically ON when T&K lock is
  enabled (#22051)
  * Bugfix: close client connections properly in mainloop
  * Bugfix: free selectstruct in handle_selects()
  * Read the initial cover state after setting the listener for kevents
  * Enable logging by default for now
  * Bugfix from n770 (#22186): prettier sysloggin in lifeguard

 -- Ismo Laitinen <ismo.laitinen@nokia.com>  Wed, 11 Jan 2006 09:12:05 +0200

dsme (0.30.11) unstable; urgency=low

  * If a connection to a process using processwd gets closed, kill the process
  * Clear reboot count after 600s uptime
  * If OSSO_LOG is defined, compile in the logging

 -- Ismo Laitinen <ismo.laitinen@nokia.com>  Tue, 13 Sep 2005 11:10:02 +0300

dsme (0.30.10) unstable; urgency=low

  * Check battery type only in non-R&D mode
  * Check reboot count only in non-R&D mode
  * Make all reboot reasons behave as sw_rst
  * Added a define DSME_LOG_ENABLE that compiles in the logging 

 -- Ismo Laitinen <ismo.laitinen@nokia.com>  Wed,  7 Sep 2005 11:54:38 +0300

dsme (0.30.9) unstable; urgency=low

  * Save state to CAL only if it has changed
  * Keep count on consecutive reboots. After 10 reboots, enter MALF state
    and shutdown (in production mode) after 2 minutes.

 -- Ismo Laitinen <ismo.laitinen@nokia.com>  Mon,  5 Sep 2005 12:58:26 +0300

dsme (0.30.8) unstable; urgency=low

  * Fixed the issue with shutdown if it was for some reason requested when
    /dev/initctl was not created yet.
  * Now BME reports if battery is too low for boot. In that case we
    shutdown immediately.

 -- Ismo Laitinen <ismo.laitinen@nokia.com>  Sun,  4 Sep 2005 16:02:12 +0300

dsme (0.30.7) unstable; urgency=low

  * Fix bug shutdown on wrong battery type reported by BME

 -- Ismo Laitinen <ismo.laitinen@nokia.com>  Sun,  4 Sep 2005 09:44:30 +0300

dsme (0.30.6) unstable; urgency=low

  * Check the charger status before proceeding in boot to act.dead (bug:
    18504)

 -- Ismo Laitinen <ismo.laitinen@nokia.com>  Sat,  3 Sep 2005 16:33:27 +0300

dsme (0.30.5) unstable; urgency=low

  * Do not turn on display in ACTDEAD if MMC, HP or USB is changed since
    the device is supposed to look like being off.
  * Deny writes to non-user CAL area for non-root (Bug: 18537)

 -- Ismo Laitinen <ismo.laitinen@nokia.com>  Sat,  3 Sep 2005 10:42:42 +0300

dsme (0.30.4) unstable; urgency=low

  * Fix race condition when disabling activitymonitor 

 -- Ismo Laitinen <ismo.laitinen@nokia.com>  Wed, 24 Aug 2005 15:23:53 +0300

dsme (0.30.3) unstable; urgency=low

  * Increased the timeout to 35s when waiting the first state. This is due
    the BME that waits 30s in case of the almost flat battery.

 -- Ismo Laitinen <ismo.laitinen@nokia.com>  Tue, 16 Aug 2005 14:36:59 +0300

dsme (0.30.2) unstable; urgency=low

  * Read R&D mode flag correctly in lifeguard 

 -- Ismo Laitinen <ismo.laitinen@nokia.com>  Tue, 16 Aug 2005 13:33:06 +0300

dsme (0.30.1) unstable; urgency=low

  * Bugfix in the detection of already running process in Lifeguard
  * Fixed display handling with alarm states
  * Disable activitymonitoring in ACTDEAD 

 -- Ismo Laitinen <ismo.laitinen@nokia.com>  Fri, 15 Jul 2005 17:57:38 +0300

dsme (0.30) unstable; urgency=low

  * Lifeguard resets configurable by R&D mode flags
  * WD kicking configurable by R&D mode flags
  * Dynamic backlight scaling  

 -- Ismo Laitinen <ismo.laitinen@nokia.com>  Fri,  1 Jul 2005 16:26:12 +0300

dsme (0.29.1) unstable; urgency=low

  * Lifeguard reports ret_value or signal from exited process (bug #14557)
  * A better fix to special shutdown problem, no signal handlers in thread

 -- Ismo Laitinen <ismo.laitinen@nokia.com>  Wed, 29 Jun 2005 17:18:56 +0300

dsme (0.29) unstable; urgency=low

  * Moved the CAL core from cal-module to dsme. That makes the CAL use
    easier from other modules
  * Added a signal handler to WD kicker thread, fixes a special shutdown on
    initfs
  * Do not install dsmetest
  * A new Lifeguard policy: try to restart but do not reboot
  * Added pkgconfig files 

 -- Ismo Laitinen <ismo.laitinen@nokia.com>  Wed, 15 Jun 2005 14:43:05 +0300

dsme (0.28.4) unstable; urgency=low

  * Better error messages for libcal 

 -- Ismo Laitinen <ismo.laitinen@nokia.com>  Wed,  1 Jun 2005 10:29:13 +0300

dsme (0.28.3) unstable; urgency=low

  * Bugfix: timer was destroyed twice (#13487) 

 -- Ismo Laitinen <ismo.laitinen@nokia.com>  Tue, 31 May 2005 16:00:36 +0300

dsme (0.28.2) unstable; urgency=low

  * Workaround for a new, buggy toolchain 

 -- Ismo Laitinen <ismo.laitinen@nokia.com>  Tue, 31 May 2005 13:13:57 +0300

dsme (0.28.1) unstable; urgency=low

  * Fix the build on new toolchain

 -- Ismo Laitinen <ismo.laitinen@nokia.com>  Fri, 27 May 2005 14:20:49 +0300

dsme (0.28) unstable; urgency=low

  * Enabled WD kicking
  * Lifeguard reboots are disabled if /etc/no_lg_reboots exists
  * Send display state changes to MCE
  * Use POSIX clock_gettime(CLOCK_MONOTONIC) for timers 

 -- Ismo Laitinen <ismo.laitinen@nokia.com>  Tue, 24 May 2005 08:21:49 +0300

dsme (0.27) unstable; urgency=low

  * Added LOCAL state 

 -- Ismo Laitinen <ismo.laitinen@nokia.com>  Thu, 12 May 2005 15:22:14 +0300

dsme (0.26) unstable; urgency=low

  * Store dsme_state to CAL instead of initfs
  * Send the data save message when display is turned off by inactivity
  * Start display inactivity timer only after the first set_blank_timeout
  * Lifeguard stats and reset counter are saved to rootfs instead of initfs

 -- Ismo Laitinen <ismo.laitinen@nokia.com>  Wed, 11 May 2005 15:09:10 +0300

dsme (0.25.4) unstable; urgency=low

  * Fixed changelog typos

 -- Ismo Laitinen <ismo.laitinen@nokia.com>  Thu, 10 May 2005 12:34:56 +0300

dsme (0.25.3) unstable; urgency=low

  * Fix a memory leak in cal.c:compress_config_area 

 -- Ismo Laitinen <ismo.laitinen@nokia.com>  Thu, 28 Apr 2005 12:51:35 +0300

dsme (0.25.2) unstable; urgency=low

  * If the state was TEST, the sw_rst bootreason leads back to TEST
  * cal.c updated and bugfixed

 -- Ismo Laitinen <ismo.laitinen@nokia.com>  Wed, 27 Apr 2005 15:55:44 +0300

dsme (0.25.1) unstable; urgency=low

  * Enabled the backlight refresh with 4s period as requested from Oulu
  * Added CAL debug functions 

 -- Ismo Laitinen <ismo.laitinen@nokia.com>  Fri, 22 Apr 2005 15:14:12 +0300

dsme (0.25) unstable; urgency=low

  * Moved CAL-files from initrd-progs
  * Added cal module and libcal wrapper
  * Disabled the backlight refreshing until we have more measurement data 

 -- Ismo Laitinen <ismo.laitinen@nokia.com>  Wed, 20 Apr 2005 16:31:38 +0300

dsme (0.24) unstable; urgency=low

  * Added Igor's watchdog kicker, disabled until tested with heavy loads

 -- Ismo Laitinen <ismo.laitinen@nokia.com>  Tue, 19 Apr 2005 11:02:09 +0300

dsme (0.23) unstable; urgency=low

  * Refresh the backlight setting every 3s when the display is on 

 -- Ismo Laitinen <ismo.laitinen@nokia.com>  Mon, 18 Apr 2005 10:57:52 +0300

dsme (0.22) unstable; urgency=low

  * Lifeguard now refuses to start the same process again
  * Fixed MMC and Tahvo device names.. 

 -- Ismo Laitinen <ismo.laitinen@nokia.com>  Mon, 11 Apr 2005 11:09:39 +0300

dsme (0.21) unstable; urgency=low

  * Make Lifeguard start faster
  * Fixed an UID bug in Lifeguard with RESET policy
  * dsmetool option -v gives DSME and dsmetool version

 -- Ismo Laitinen <ismo.laitinen@nokia.com>  Thu,  7 Apr 2005 16:37:56 +0300

dsme (0.20.4) unstable; urgency=low

  * Support also the third possible omapfb naming convetion in sysfs 

 -- Ismo Laitinen <ismo.laitinen@nokia.com>  Wed, 30 Mar 2005 13:15:08 +0300

dsme (0.20.3) unstable; urgency=low

  * Support also the "old" device driver naming convention for omapfb 

 -- Ismo Laitinen <ismo.laitinen@nokia.com>  Tue, 29 Mar 2005 09:54:39 +0300

dsme (0.20.2) unstable; urgency=low

  * initgroups() in spawn (fixes bug #8343) 

 -- Ismo Laitinen <ismo.laitinen@nokia.com>  Wed, 23 Mar 2005 13:18:16 +0200

dsme (0.20.1) unstable; urgency=low

  * Adopted to the new display driver name 

 -- Ismo Laitinen <ismo.laitinen@nokia.com>  Mon, 21 Mar 2005 15:30:59 +0200

dsme (0.20) unstable; urgency=low

  * Turn on the display when MMC, USB or headphone switch state changes
  * Lifeguard restart and reset stats
  * Small bugfixes in select.c and logging.c

 -- Ismo Laitinen <ismo.laitinen@nokia.com>  Fri, 18 Mar 2005 09:52:26 +0200

dsme (0.19.3) unstable; urgency=low

  * Build the package from cvs export instead of checkout

 -- Ismo Laitinen <ismo.laitinen@nokia.com>  Tue, 15 Mar 2005 15:42:40 +0200

dsme (0.19.2) unstable; urgency=low

  * Added username/groupname support to dsmetool
  * -dev package should really be arch:any

 -- Ismo Laitinen <ismo.laitinen@nokia.com>  Tue, 15 Mar 2005 11:03:38 +0200

dsme (0.19.1) unstable; urgency=low

  * Enabled inactivity-locks module
  * Enabled fade out when turning off the display 

 -- Ismo Laitinen <ismo.laitinen@nokia.com>  Mon, 21 Feb 2005 09:08:09 +0200

dsme (0.19) unstable; urgency=low

  * Do not blank the screen in actdead due to inactivity
  * Added DSME_ALARM_SNOOZED and tuned actdead display states
  * Store the state (user/actdead) to initfs and use that in case of reset
    bootreasons (sw_rst, 32wd_to)
  * Stores reset counts and uncontrolled shutdowns to /var/lib/dsme on initfs
  * Shutdown on wrong battery types in USER and ACTDEAD
  * Lifeguard can set the nice value

 -- Ismo Laitinen <ismo.laitinen@nokia.com>  Wed, 16 Feb 2005 16:08:05 +0200

dsme (0.18) unstable; urgency=low

  * Added configuration file for UIDs able to use Lifeguard with reset policy
  * Added an option to specify UID and GID for a process started by Lifeguard

 -- Ismo Laitinen <ismo.laitinen@nokia.com>  Mon, 31 Jan 2005 14:14:39 +0200

dsme (0.17.1) unstable; urgency=low

  * Added bootreason 32wd_to for OMAP wd timeout, goes to USER for now
  * Cleanups 

 -- Ismo Laitinen <ismo.laitinen@nokia.com>  Tue, 25 Jan 2005 13:19:38 +0200

dsme (0.17) unstable; urgency=low

  * Added similar logging as BME (STI etc.). Defaults to syslog.
  * DSME handles the reboot and shutdown in initfs, on rootfs we use still
    runlevels
  * Added REBOOT_REQ 

 -- Ismo Laitinen <ismo.laitinen@nokia.com>  Fri, 21 Jan 2005 13:55:25 +0200

dsme (0.16.1) unstable; urgency=low

  * Updated brigthness levels to match UI spec 

 -- Ismo Laitinen <ismo.laitinen@nokia.com>  Mon, 10 Jan 2005 16:45:17 +0200

dsme (0.16) unstable; urgency=low

  * Test state is triggered with mbus bootreason regardless of the BSI
  * Added shutdown timer after sending the shutdown message
  * Cover module uses the new netlink/syfs kernel interface
  * added rtc_alarm bootreason, we'll enter ACTDEAD with DSME_ALARM_SET
  * Fixed display blanking

 -- Ismo Laitinen <ismo.laitinen@nokia.com>  Tue,  4 Jan 2005 15:15:13 +0200

dsme (0.15.3) unstable; urgency=low

  * Dang.. fixed the include path in bootstate.c 

 -- Ismo Laitinen <ismo.laitinen@nokia.com>  Tue,  7 Dec 2004 08:57:55 +0200

dsme (0.15.2) unstable; urgency=low

  * Fixed bootstate 

 -- Ismo Laitinen <ismo.laitinen@nokia.com>  Thu,  2 Dec 2004 14:21:32 +0200

dsme (0.15.1) unstable; urgency=low

  * Made bootstate to query state after boot

 -- Ismo Laitinen <ismo.laitinen@nokia.com>  Thu,  2 Dec 2004 09:25:35 +0200

dsme (0.15) unstable; urgency=low

  * Moved debugging/test stuff from dsmetool to dsmetest
  * Battery cover and protection cover events handling improved, not enabled
    needs testing on real HW to tune possible timings to reduce glitches
  * sw_rst bootreason leads to NORMAL state for now 

 -- Ismo Laitinen <ismo.laitinen@nokia.com>  Thu,  2 Dec 2004 09:06:39 +0200

dsme (0.14.1) unstable; urgency=low

  * Added missing ifdefs to state.h and inactivity-blank.h 

 -- Ismo Laitinen <ismo.laitinen@nokia.com>  Fri, 26 Nov 2004 08:48:32 +0200
   
dsme (0.14) unstable; urgency=low

  * Display inactivity support functional
  * First version of the inactivity-locks module

 -- Ismo Laitinen <ismo.laitinen@nokia.com>  Mon, 15 Nov 2004 10:27:01 +0200

dsme (0.13) unstable; urgency=low

  * Changes in processwd and display messages
  * EM indication messages from BME

 -- Ismo Laitinen <ismo.laitinen@nokia.com>  Fri, 12 Nov 2004 10:28:22 +0200

dsme (0.12) unstable; urgency=low

  * Added SHUTDOWN_REQ, POWERUP_REQ and SET_ALARM_STATE messages
    for MCE to use 
  * Tuned ACTDEAD behaviour for handling new messages
    and when receiving charger or alarm status

 -- Ismo Laitinen <ismo.laitinen@nokia.com>  Thu, 28 Oct 2004 08:35:01 +0300

dsme (0.11.2) unstable; urgency=low

  * fixed state.h install permissions (644) 

 -- Ismo Laitinen <ismo.laitinen@nokia.com>  Tue, 19 Oct 2004 12:55:15 +0300

dsme (0.11.1) unstable; urgency=low

  * fixed install gids 

 -- Ismo Laitinen <ismo.laitinen@nokia.com>  Tue, 19 Oct 2004 08:57:16 +0300

dsme (0.11) unstable; urgency=low

  * set/get display brightness functions, driver if & calibration still missing
  * added -fPIC to libraries where it was missing

 -- Ismo Laitinen <ismo.laitinen@nokia.com>  Fri,  1 Oct 2004 12:53:53 +0300

dsme (0.10) unstable; urgency=low

  * handling of device cover included in inactivity-blank module
  * inactivity message is sent when display is blanked, not on display dim
  * added shutdown timer in actdead charger disconnect 

 -- Ismo Laitinen <ismo.laitinen@nokia.com>  Fri, 17 Sep 2004 16:19:45 +0300

dsme (0.9) unstable; urgency=low

  * dsme not included in the dsme package (on initfs)
  * fixed a bug in charger message handling

 -- Ismo Laitinen <ismo.laitinen@nokia.com>  Fri, 10 Sep 2004 15:32:21 +0300

dsme (0.8) unstable; urgency=low

  * some state code moved to initfs (bootmode)
  * basic battery type and charger support
  * removed dsme and libs from dsme package (they are installed in initfs)
  * fixed a bug in activitymonitor "do-not-flood"-feature 

 -- Ismo Laitinen <ismo.laitinen@nokia.com>  Fri,  3 Sep 2004 13:19:39 +0300

dsme (0.7) unstable; urgency=low

  * display-blank: dim and blank timeouts can be set to the same value
  * checks are made when setting new dim and blank timeouts

 -- Ismo Laitinen <ismo.laitinen@nokia.com>  Wed, 18 Aug 2004 09:14:53 +0300

dsme (0.6) unstable; urgency=low

  * bugfixes in processwd
  * remove testcases from debian/control (debian/control-testcases has it)
    file until we figure out tbench

 -- Ismo Laitinen <ismo.laitinen@nokia.com>  Wed, 11 Aug 2004 14:11:13 +0300

dsme (0.5) unstable; urgency=low

  * fixed couple of memory leaks in use of queue_message
  * the first implementation of processwd module
  * added simple shutdown and module unloading when exiting
  * added missing copyrights and file author information (bug: #617)
  * added missing checks for malloc return values (bug: #617)
  * startstop is now called lifeguard
  * inactivitymonitor is now called activitymonitor
  * inactivity-suspend: added a message to request suspend immediately
  * use osso-log.h (bug: #617)

 -- Ismo Laitinen <ismo.laitinen@nokia.com>  Fri, 16 Jul 2004 14:58:33 +0300

dsme (0.4) unstable; urgency=low

  * fixed suspend/blank prevention to work for pseudo connections too
  * libstate improved
  * activated libstate module in libstartup
  * display_status_change message will be sent
  * status change messages will be sent
  * saves state to FILE_PREVIOUS_STATE so it can be read after SW reset
  * many bugfixes
  * dsmetool added to utils
  * many new messages defined
  * startup module tries to read modulelist from /etc/dsme/modules.conf
  * inactivity events sent on display dim
  * dsme is started by default in rcS at S37
  * bootreason support
  * startstop module loaded on startup

 -- Ismo Laitinen <ismo.laitinen@nokia.com>  Fri,  2 Jul 2004 12:42:19 +0300

dsme (0.3) unstable; urgency=low

  * version number fixed since we have native package

 -- Ismo Laitinen <ismo.laitinen@nokia.com>  Thu, 20 May 2004 12:23:47 +0300

dsme (0.2-1) unstable; urgency=low

  * parts of the DSME internals have been cleaned up and improved
  * Initial state management support (not enabled in libstartup.so)

 -- Ismo Laitinen <ismo.laitinen@nokia.com>  Thu, 20 May 2004 11:57:39 +0300

dsme (0.1-1) unstable; urgency=low

  * Initial Release.
  * Has support for display and suspend timers that are reset from user
  activity
  * user activity is read from stdin and input layer (eventX)
  * currently display blanking only printfs
  * 

 -- Ismo Laitinen <ismo.laitinen@nokia.com>  Thu, 29 Apr 2004 15:13:00 +0300
<|MERGE_RESOLUTION|>--- conflicted
+++ resolved
@@ -1,4 +1,3 @@
-<<<<<<< HEAD
 dsme (0.61.31) unstable; urgency=low
 
   [ Matias Muhonen ]
@@ -19,12 +18,6 @@
   * Fixes: NB# 195556: init is leaking memory when DUT is power cycled with MTC_POWER_ON/OFF messages
 
  -- Matias Muhonen <ext-matias.muhonen@nokia.com>  Wed, 03 Nov 2010 13:37:10 +0200
-=======
-dsme (0.61.29) unstable; urgency=low
-  * changes for MALF
-
- -- Matias Muhonen <ext-matias.muhonen@nokia.com>  Mon, 01 Nov 2010 09:46:37 +0200
->>>>>>> b6504118
 
 dsme (0.61.28) unstable; urgency=low
 
